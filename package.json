--- conflicted
+++ resolved
@@ -1,10 +1,6 @@
 {
   "name": "simple-keyboard",
-<<<<<<< HEAD
-  "version": "2.23.4",
-=======
   "version": "2.24.0",
->>>>>>> 16f26bd6
   "description": "On-screen Javascript Virtual Keyboard",
   "main": "build/index.js",
   "types": "build/index.d.ts",
