--- conflicted
+++ resolved
@@ -1,10 +1,6 @@
 /*!
  * 
-<<<<<<< HEAD
- *   simple-keyboard v2.23.4 (Non-minified build)
-=======
  *   simple-keyboard v2.24.0 (Non-minified build)
->>>>>>> 16f26bd6
  *   https://github.com/hodgef/simple-keyboard
  * 
  *   Copyright (c) Francisco Hodge (https://github.com/hodgef)
