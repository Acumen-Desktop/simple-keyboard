--- conflicted
+++ resolved
@@ -302,13 +302,8 @@
     /**
      * Calling onKeyReleased
      */
-<<<<<<< HEAD
-    if (typeof this.options.onKeyReleased === "function")
-      this.options.onKeyReleased();
-=======
     if (button && typeof this.options.onKeyReleased === "function")
       this.options.onKeyReleased(button);
->>>>>>> d4e9f511
   }
 
   /**
@@ -639,7 +634,6 @@
       document.addEventListener("keydown", this.handleKeyDown);
       document.addEventListener("mouseup", this.handleMouseUp);
       document.addEventListener("touchend", this.handleTouchEnd);
-<<<<<<< HEAD
     }
   }
 
@@ -655,23 +649,6 @@
   }
 
   /**
-=======
-    }
-  }
-
-  /**
-   * Event Handler: KeyUp
-   */
-  handleKeyUp(event) {
-    this.caretEventHandler(event);
-
-    if (this.options.physicalKeyboardHighlight) {
-      this.physicalKeyboard.handleHighlightKeyUp(event);
-    }
-  }
-
-  /**
->>>>>>> d4e9f511
    * Event Handler: KeyDown
    */
   handleKeyDown(event) {
@@ -695,11 +672,7 @@
   }
 
   /**
-<<<<<<< HEAD
-   * Called by {@link caretEventHandler} when an event that warrants a cursor position update is triggered
-=======
    * Called by {@link setEventListeners} when an event that warrants a cursor position update is triggered
->>>>>>> d4e9f511
    */
   caretEventHandler(event) {
     let targetTagName;
